'use client';

import {
<<<<<<< HEAD
  Avatar,
=======
  BookEditionsTable,
>>>>>>> ac110039
  BookItemDetailColumns,
  BookItemsTable,
  BookReview,
  Button,
  DigitalLicensesTable,
  IconButton,
  Table,
  Tag,
} from '@/components';
import { ROUTES } from '@/constants';
import { useMe, useReviewStats } from '@/lib/hooks';
import { BookDetail as BookDetailType } from '@/types';
import { Badge, Box, Flex, Grid, Heading, HStack, Image, Text, VStack } from '@chakra-ui/react';
import { FaChevronDown } from 'react-icons/fa';
import { LuBookCheck, LuHeart, LuPencil } from 'react-icons/lu';

// Mock data for reservations and related books
const mockReservations = [
  { id: 1, name: 'Isla Ray', memberId: 'MBR-2389', avatar: '/api/placeholder/40/40' },
  { id: 2, name: 'Noah Trent', memberId: 'MBR-1643', avatar: '/api/placeholder/40/40' },
  { id: 3, name: 'Ezra Nolan', memberId: 'MBR-1170', avatar: '/api/placeholder/40/40' },
  { id: 4, name: 'Nova Wells', memberId: 'MBR-3678', avatar: '/api/placeholder/40/40' },
];

const mockRelatedBooks = [
  {
    id: 1,
    title: 'My Story',
    author: 'Olivia Wilson',
    coverImage: '/api/placeholder/120/180',
  },
  {
    id: 2,
    title: "Claudia's Life Story",
    author: 'Unknown Author',
    coverImage: '/api/placeholder/120/180',
  },
  {
    id: 3,
    title: 'The Lost Kingdom',
    author: 'Unknown Author',
    coverImage: '/api/placeholder/120/180',
  },
];

interface BorrowingHistoryItem {
  id: number;
  memberName: string;
  memberId: string;
  avatar: string;
  borrowDate: string;
  dueDate: string;
  returnDate: string;
  overdue: string | null;
  fine: string;
}

const mockBorrowingHistory: BorrowingHistoryItem[] = [
  {
    id: 1,
    memberName: 'Milo Sharp',
    memberId: 'MBR-4112',
    avatar: '/api/placeholder/40/40',
    borrowDate: 'Aug 24, 2035',
    dueDate: 'Aug 24, 2035',
    returnDate: 'Aug 10',
    overdue: null,
    fine: '$0.00',
  },
  {
    id: 2,
    memberName: 'Celine Moore',
    memberId: 'MBR-3095',
    avatar: '/api/placeholder/40/40',
    borrowDate: 'Jul 26, 2035',
    dueDate: 'Jul 30, 2035',
    returnDate: 'Jul 12',
    overdue: '4 Days',
    fine: '$2.00',
  },
  {
    id: 3,
    memberName: 'Ava Lin',
    memberId: 'MBR-3021',
    avatar: '/api/placeholder/40/40',
    borrowDate: 'Jun 15, 2035',
    dueDate: 'Jun 15, 2035',
    returnDate: 'Jun 01',
    overdue: null,
    fine: '$0.00',
  },
  {
    id: 4,
    memberName: 'Leo Finch',
    memberId: 'MBR-2210',
    avatar: '/api/placeholder/40/40',
    borrowDate: 'May 17, 2035',
    dueDate: 'May 17, 2035',
    returnDate: 'May 03',
    overdue: null,
    fine: '$0.00',
  },
];

const borrowingHistoryColumns = [
  {
    key: 'memberInfo',
    header: 'Member Info',
    render: (item: BorrowingHistoryItem) => (
      <HStack gap={3}>
        <Avatar size="sm" src={item.avatar} />
        <VStack align="start" gap={0}>
          <Text fontWeight="medium">{item.memberName}</Text>
          <Text fontSize="sm" color="secondaryText.500">
            {item.memberId}
          </Text>
        </VStack>
      </HStack>
    ),
  },
  {
    key: 'borrowDue',
    header: 'Borrow & Due Date',
    render: (item: BorrowingHistoryItem) => (
      <VStack align="start" gap={0}>
        <Text fontSize="sm">{item.borrowDate}</Text>
        <Text fontSize="sm" color="secondaryText.500">
          {item.dueDate}
        </Text>
      </VStack>
    ),
  },
  {
    key: 'returnDate',
    header: 'Return Date',
    render: (item: BorrowingHistoryItem) => <Text fontSize="sm">{item.returnDate}</Text>,
  },
  {
    key: 'overdue',
    header: 'Overdue',
    render: (item: BorrowingHistoryItem) =>
      item.overdue ? (
        <Badge colorScheme="red" variant="subtle">
          {item.overdue}
        </Badge>
      ) : (
        <Text fontSize="sm" color="secondaryText.500">
          —
        </Text>
      ),
  },
  {
    key: 'fine',
    header: 'Fine',
    render: (item: BorrowingHistoryItem) => <Text fontSize="sm">{item.fine}</Text>,
  },
];

// Reusable components for book details
const MetadataRow = ({ label, value }: { label: string; value: string | number }) => (
  <HStack align="start">
    <Text fontSize="sm" color="secondaryText.500" width="120px">
      {label}
    </Text>
    <Text fontSize="sm" fontWeight="medium">
      {value}
    </Text>
  </HStack>
);

const StatCard = ({ label, value }: { label: string; value: string }) => (
  <VStack align="start" gap={1}>
    <Text fontSize="sm" color="secondaryText.500">
      {label}
    </Text>
    <Text fontSize="sm" fontWeight="medium">
      {value}
    </Text>
  </VStack>
);

interface BookDetailProps {
  book: BookDetailType;
  onEditClick?: () => void;
  onAddBookCopyClick?: () => void;
  onBorrowClick?: () => void;
  onAddToFavouriteClick?: () => void;
}

export function BookDetail({
  book,
  onEditClick,
  onAddBookCopyClick,
  onBorrowClick,
  onAddToFavouriteClick,
}: BookDetailProps) {
  // Get current user info
  const { data: user } = useMe();

  // Get review stats for the book
  const { data: reviewStats } = useReviewStats(book.id);

  // Determine what to show based on user role
  const isAdminOrLibrarian = user?.role === 'ADMIN' || user?.role === 'LIBRARIAN';
  const isReader = user?.role === 'READER' || !user;

  // Get book item columns for detail view
  const bookItemColumns = BookItemDetailColumns();

  const bookStats = [
    {
      label: 'Rating',
      value:
        reviewStats?.totalReviews && reviewStats.totalReviews > 0
          ? `${reviewStats.averageRating.toFixed(1)} / 5`
          : 'No ratings yet',
    },
    { label: 'Total Pages', value: book?.pageCount ? `${book.pageCount} pages` : 'N/A' },
    { label: 'Price', value: book?.price ? `$${book.price}` : 'N/A' },
  ];

  const bookMetadata = [
    { label: 'Book ID', value: book?.id || 'N/A' },
    { label: 'ISBN', value: book?.isbn || 'N/A' },
    { label: 'Publisher', value: book?.publisher || 'N/A' },
    { label: 'Publish Year', value: book?.publishYear || 'N/A' },
    { label: 'Edition', value: book?.edition || 'N/A' },
  ];

  return (
    <VStack gap={6} p={4} align="stretch">
      {/* Book Image and Details */}
      <HStack align="stretch" gap={8}>
        <Box flex="5">
          <Grid templateColumns={{ base: '1fr', lg: '2fr 3fr' }} gap={8} mb={6}>
            {/* Book Cover */}
            <Image
              src={book.coverImageUrl ?? ''}
              alt={book.title}
              objectFit="cover"
              borderRadius="lg"
              bg="gray.100"
              boxShadow="md"
            />

            {/* Book Details */}
            <VStack align="start" gap={2}>
              <Box
                textAlign="right"
                w="full"
                display="flex"
                justifyContent="space-between"
                alignItems="center"
                gap={2}
              >
                {isAdminOrLibrarian && (
                  <Tag variantType={book.isDeleted ? 'inactive' : 'active'}>
                    {book.isDeleted ? 'Inactive' : 'Active'}
                  </Tag>
                )}
                {isReader && onAddToFavouriteClick && !book.isDeleted && (
                  <Button
                    label="Add to Favourite"
                    variantType="primaryOutline"
                    onClick={onAddToFavouriteClick}
                    height="40px"
                    fontSize="sm"
                    p={2}
                    icon={LuHeart}
                  />
                )}
                {isAdminOrLibrarian && onEditClick && (
                  <IconButton aria-label="Edit book" onClick={onEditClick}>
                    <LuPencil />
                  </IconButton>
                )}
                {isReader && onBorrowClick && !book.isDeleted && (
                  <Button
                    label="Borrow Now"
                    variantType="primary"
                    onClick={onBorrowClick}
                    height="40px"
                    fontSize="sm"
                    p={2}
                    icon={LuBookCheck}
                  />
                )}
              </Box>

              {/* Title and Author */}
              <VStack align="start" gap={1}>
                <Text fontWeight="semibold" fontSize="30px">
                  {book.title}
                </Text>
                <Text fontSize="lg" color="secondaryText.500">
                  by {book.author?.fullName || 'Unknown Author'}
                </Text>
              </VStack>

              {/* Stats Grid */}
              <Grid
                templateColumns={{ base: 'repeat(2, 1fr)', md: 'repeat(3, 1fr)' }}
                gap={4}
                width="100%"
                borderBottom="1px solid"
                borderColor="gray.200"
                py={4}
              >
                {bookStats.map(stat => (
                  <StatCard key={stat.label} label={stat.label} value={stat.value} />
                ))}
              </Grid>

              {/* Metadata */}
              <VStack align="start" gap={3} width="100%">
                {bookMetadata.map(meta => (
                  <MetadataRow key={meta.label} label={meta.label} value={meta.value} />
                ))}
              </VStack>

              {/* Description */}
              {book.description && (
                <Box>
                  <Text fontSize="sm" fontWeight="medium" mb={2}>
                    Description
                  </Text>
                  <Text
                    fontSize="sm"
                    color="secondaryText.500"
                    lineHeight="1.6"
                    textAlign="justify"
                  >
                    {book.description}
                  </Text>
                </Box>
              )}
            </VStack>
          </Grid>

          {/* Book Copies */}
          <Box borderRadius="lg" border="1px solid #e5e7eb !important" mt={10} p={6}>
            <BookItemsTable
              columns={bookItemColumns}
              bookIds={[book.id]}
              searchPlaceholder="Search book copies by code"
              showFilter={false}
              showAddButton={!book.isDeleted && !!onAddBookCopyClick}
              addButtonHref={
                onAddBookCopyClick
                  ? `${ROUTES.DASHBOARD.BOOKS_COPIES_ADD}?bookId=${book.id}`
                  : ROUTES.DASHBOARD.BOOKS_COPIES_ADD
              }
              addButtonLabel="Add Book Copy"
              searchByCodeOnly={true}
              showHeader={true}
              headerTitle="Book Copies"
              maxHeight="400px"
            />
          </Box>

          {/* Digital Licenses */}
          {isAdminOrLibrarian && <DigitalLicensesTable bookId={book.id} />}

          {/* Book Editions */}
          {isAdminOrLibrarian && (
            <Box borderRadius="lg" border="1px solid #e5e7eb !important" mt={6} p={6}>
              <BookEditionsTable
                bookId={book.id}
                searchPlaceholder="Search by ISBN, ID, or status..."
                showFilter={false}
                showAddButton={!book.isDeleted}
                addButtonHref={`${ROUTES.DASHBOARD.BOOKS_EDITIONS_ADD}?bookId=${book.id}`}
                addButtonLabel="Add Edition"
                showHeader={true}
                headerTitle="Book Editions"
                maxHeight="400px"
                showBookName={false}
                showId={false}
              />
            </Box>
          )}

          {/* Borrowing History */}
          {isAdminOrLibrarian && (
            <Box borderRadius="lg" border="1px solid #e5e7eb !important" mt={6}>
              <Flex
                justify="space-between"
                align="center"
                p={6}
                borderBottom="1px"
                borderColor="gray.200"
              >
                <Heading size="md">Borrowing History</Heading>
                <HStack gap={2}>
                  <Text fontSize="sm">This Week</Text>
                  <IconButton size="sm" variant="ghost" aria-label="Dropdown">
                    <FaChevronDown />
                  </IconButton>
                </HStack>
              </Flex>
              <Box p={6}>
                <Table
                  columns={borrowingHistoryColumns}
                  data={mockBorrowingHistory}
                  page={1}
                  pageSize={10}
                  total={mockBorrowingHistory.length}
                />
              </Box>
            </Box>
          )}

          {/* Book Reviews */}
          <BookReview bookId={book.id} isReader={isReader} user={user} />
        </Box>

        {/* Right Column - Analytics and Related Books */}
        <Box flex="2">
          {/* Reservations */}
          {isAdminOrLibrarian && (
            <Box borderRadius="lg" border="1px solid #e5e7eb !important" mb={6}>
              <Flex
                justify="space-between"
                align="center"
                p={6}
                borderBottom="1px"
                borderColor="gray.200"
              >
                <Heading size="md">Reservations</Heading>
                <HStack gap={2}>
                  <Text fontSize="sm">This Week</Text>
                  <IconButton size="sm" variant="ghost" aria-label="Dropdown">
                    <FaChevronDown />
                  </IconButton>
                </HStack>
              </Flex>
              <Box p={6}>
                <VStack gap={4}>
                  {mockReservations.map((reservation, index) => (
                    <HStack key={reservation.id} gap={3} width="100%">
                      <Badge
                        colorScheme="blue"
                        variant="solid"
                        borderRadius="full"
                        minWidth="24px"
                        height="24px"
                        display="flex"
                        alignItems="center"
                        justifyContent="center"
                      >
                        #{index + 1}
                      </Badge>
                      <Avatar size="sm" src={reservation.avatar} />
                      <VStack align="start" gap={0}>
                        <Text fontSize="sm" fontWeight="medium">
                          {reservation.name}
                        </Text>
                        <Text fontSize="xs" color="secondaryText.500">
                          {reservation.memberId}
                        </Text>
                      </VStack>
                    </HStack>
                  ))}
                </VStack>
              </Box>
            </Box>
          )}

          {/* Borrowing Trend */}
          <Box borderRadius="lg" mb={6} border="1px solid #e5e7eb !important">
            <Flex
              justify="space-between"
              align="center"
              p={6}
              borderBottom="1px"
              borderColor="gray.200"
            >
              <Heading size="md">Borrowing Trend</Heading>
              <HStack gap={2}>
                <Text fontSize="sm">Last 8 Months</Text>
                <IconButton size="sm" variant="ghost" aria-label="Dropdown">
                  <FaChevronDown />
                </IconButton>
              </HStack>
            </Flex>
          </Box>

          {/* Related Books */}
          <Box borderRadius="lg" border="1px solid #e5e7eb !important">
            <Flex
              justify="space-between"
              align="center"
              p={6}
              borderBottom="1px"
              borderColor="gray.200"
            >
              <Heading size="md">Related Books</Heading>
              <HStack gap={2}>
                <Text fontSize="sm">This Week</Text>
                <IconButton size="sm" variant="ghost" aria-label="Dropdown">
                  <FaChevronDown />
                </IconButton>
              </HStack>
            </Flex>
            <Box p={6}>
              <VStack gap={4}>
                {mockRelatedBooks.map(book => (
                  <HStack key={book.id} gap={3} width="100%">
                    <Image
                      src={book.coverImage}
                      alt={book.title}
                      width="60px"
                      height="90px"
                      objectFit="cover"
                      borderRadius="md"
                      bg="gray.100"
                    />
                    <VStack align="start" gap={1}>
                      <Text fontSize="sm" fontWeight="medium">
                        {book.title}
                      </Text>
                      <Text fontSize="xs" color="secondaryText.500">
                        by {book.author}
                      </Text>
                    </VStack>
                  </HStack>
                ))}
              </VStack>
            </Box>
          </Box>
        </Box>
      </HStack>
    </VStack>
  );
}<|MERGE_RESOLUTION|>--- conflicted
+++ resolved
@@ -1,11 +1,8 @@
 'use client';
 
 import {
-<<<<<<< HEAD
   Avatar,
-=======
   BookEditionsTable,
->>>>>>> ac110039
   BookItemDetailColumns,
   BookItemsTable,
   BookReview,
