--- conflicted
+++ resolved
@@ -1,18 +1,10 @@
-<<<<<<< HEAD
-import { handleJson } from '@/lib/utils';
-=======
 import { fetchWithAuth, handleJson } from '@/lib/utils';
->>>>>>> e31d52fb
 import { Author } from '@/types';
 
 export class AuthorApi {
   // Get authors
   static async getAuthors(): Promise<Author[]> {
-<<<<<<< HEAD
-    const response = await fetch('/api/authors');
-=======
     const response = await fetchWithAuth('/api/authors');
->>>>>>> e31d52fb
     return await handleJson<Author[]>(response);
   }
 }