--- conflicted
+++ resolved
@@ -43,25 +43,9 @@
     { label: 'Borrowers', href: ROUTES.DASHBOARD.BORROWERS },
   ];
 
-<<<<<<< HEAD
-  return <Layout sidebar={<Sidebar items={sidebarItems} />}>{children}</Layout>;
-=======
-  //  TODO: This will be updated later
-  // Admin-only sidebar items
-  const adminSidebarItems = [
-    { label: 'Users', href: ROUTES.DASHBOARD.USERS, icon: LuUsers },
-    { label: 'Reports', href: ROUTES.DASHBOARD.REPORTS, icon: LuTrendingUp },
-  ];
-
-  // TODO: This will be updated later
-  // Combine sidebar items based on user role
-  const sidebarItems =
-    user?.role === 'ADMIN' ? [...baseSidebarItems, ...adminSidebarItems] : baseSidebarItems;
-
   return (
     <Layout sidebar={<Sidebar items={sidebarItems} showProfileInSettings={true} />}>
       {children}
     </Layout>
   );
->>>>>>> ac110039
 }