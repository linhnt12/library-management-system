--- conflicted
+++ resolved
@@ -7,12 +7,9 @@
 
   // Dashboard routes
   [ROUTES.DASHBOARD.HOME]: 'Dashboard',
-<<<<<<< HEAD
 
   // Books routes
-=======
   [ROUTES.DASHBOARD.PROFILE]: 'My Profile',
->>>>>>> ac110039
   [ROUTES.DASHBOARD.BOOKS]: 'Books Management',
   [ROUTES.DASHBOARD.BOOKS_ADD]: 'Add New Book',
   [ROUTES.DASHBOARD.BOOKS_EDIT]: 'Edit Book',
