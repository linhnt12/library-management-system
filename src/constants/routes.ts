// Route constants for the application
export const ROUTES = {
  // Auth routes
  AUTH: {
    LOGIN: '/login',
    REGISTER: '/register',
    FORGOT_PASSWORD: '/forgot-password',
  },

  // Dashboard routes
  DASHBOARD: {
    // Common routes
    HOME: '/dashboard',
<<<<<<< HEAD

    // Books routes
=======
    PROFILE: '/dashboard/profile',
>>>>>>> ac110039
    BOOKS: '/dashboard/books',
    BOOKS_ADD: '/dashboard/books/add',
    BOOKS_EDIT: '/dashboard/books/edit',
    BOOKS_COPIES: '/dashboard/books/copies',
    BOOKS_COPIES_ADD: '/dashboard/books/copies/add',
    BOOKS_EDITIONS: '/dashboard/books/editions',
    BOOKS_EDITIONS_ADD: '/dashboard/books/editions/add',

    // Borrowers routes
    BORROWERS: '/dashboard/borrowers',

    // Authors routes
    AUTHORS: '/dashboard/authors',
    AUTHORS_ADD: '/dashboard/authors/add',
    AUTHORS_EDIT: '/dashboard/authors/edit',

    // Categories routes
    CATEGORIES: '/dashboard/categories',
    CATEGORIES_ADD: '/dashboard/categories/add',
    CATEGORIES_EDIT: '/dashboard/categories/edit',

    // Users routes
    USERS: '/dashboard/users',
    REPORTS: '/dashboard/reports',
  },

  // Common routes
  HOME: '/',
  SEARCH: '/search',
  BOOK_DETAIL: '/books/:id',
  MY_SHELF: '/my-shelf',
  PROFILE: '/profile',
  SETTINGS: '/settings',
  LOGOUT: '/logout',
} as const;

// Type for route values
export type RouteValue =
  | (typeof ROUTES)[keyof typeof ROUTES]
  | (typeof ROUTES.DASHBOARD)[keyof typeof ROUTES.DASHBOARD];<|MERGE_RESOLUTION|>--- conflicted
+++ resolved
@@ -11,12 +11,9 @@
   DASHBOARD: {
     // Common routes
     HOME: '/dashboard',
-<<<<<<< HEAD
 
     // Books routes
-=======
     PROFILE: '/dashboard/profile',
->>>>>>> ac110039
     BOOKS: '/dashboard/books',
     BOOKS_ADD: '/dashboard/books/add',
     BOOKS_EDIT: '/dashboard/books/edit',
